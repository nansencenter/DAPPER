"""Bibliography/references."""

anderson2010non = None
"""
**Anderson**, **J L** 2010 A non-Gaussian ensemble filter update
for data assimilation. *Monthly Weather Review*, 138(11):
4186–4198.
"""

anderson2009spatially = None
"""
**Anderson**, **J L** 2009 Spatially and temporally varying
adaptive covariance inflation for ensemble filters. *Tellus A*,
61(1): 72–83.
"""

bengtsson2003toward = None
"""
**Bengtsson**, **T**, **Snyder**, **C**, and **Nychka**, **D**
2003 Toward a nonlinear ensemble filter for high-dimensional
systems. *Journal of Geophysical Research: Atmospheres*, 108(D24).
"""

bocquet2016localization = None
"""
**Bocquet**, **M** 2016 Localization and the iterative ensemble
Kalman smoother. *Quarterly Journal of the Royal Meteorological
Society*, 142(695): 1075–1089.
"""

bocquet2011ensemble = None
"""
**Bocquet**, **M** 2011 Ensemble Kalman filtering without the
intrinsic need for inflation. *Nonlinear Processes in Geophysics*,
18(5): 735–750.
"""

bocquet2019consistency = None
"""
**Bocquet**, **M** and **Farchi**, **A** 2019 On the consistency
of the local ensemble square root kalman filter perturbation
update. *Tellus A: Dynamic Meteorology and Oceanography*, 71(1):
1613142.
"""

bocquet2010beyond = None
"""
**Bocquet**, **M**, **Pires**, **C A**, and **Wu**, **L** 2010
Beyond Gaussian statistical modeling in geophysical data
assimilation. *Monthly Weather Review*, 138(8): 2997–3023.
"""

bocquet2015expanding = None
"""
**Bocquet**, **M**, **Raanes**, **P N**, and **Hannart**, **A**
2015 Expanding the validity of the ensemble Kalman filter without
the intrinsic need for inflation. *Nonlinear Processes in
Geophysics*, 22(6): 645–662.
"""

bocquet2014iterative = None
"""
**Bocquet**, **M** and **Sakov**, **P** 2014 An iterative ensemble
Kalman smoother. *Quarterly Journal of the Royal Meteorological
Society*, 140(682): 1521–1535.
"""

bocquet2013joint = None
"""
**Bocquet**, **M** and **Sakov**, **P** 2013 Joint state and
parameter estimation with an iterative ensemble Kalman smoother.
*Nonlinear Processes in Geophysics*, 20(5): 803–818.
"""

bocquet2012combining = None
"""
**Bocquet**, **M** and **Sakov**, **P** 2012 Combining
inflation-free and iterative ensemble Kalman filters for strongly
nonlinear systems. *Nonlinear Processes in Geophysics*, 19(3):
383–399.
"""

chen2003bayesian = None
"""
**Chen**, **Z** 2003 Bayesian filtering: From Kalman filters to
particle filters, and beyond. *Statistics*, 182(1): 1–69.
"""

counillon2009application = None
"""
**Counillon**, **F**, **Sakov**, **P**, and **Bertino**, **L**
2009 Application of a hybrid EnKF-OI to ocean forecasting.
"""

doucet2001sequential = None
"""
**Doucet**, **A**, **De Freitas**, **N**, and **Gordon**, **N**
2001 *Sequential Monte Carlo methods in practice*. Springer.
"""

doucet2009tutorial = None
"""
**Doucet**, **A** and **Johansen**, **A M** 2009 A tutorial on
particle filtering and smoothing: Fifteen years later. *Handbook
of Nonlinear Filtering*, 656–704.
"""

emerick2012history = None
"""
**Emerick**, **A A** and **Reynolds**, **A C** 2012 History
matching time-lapse seismic data using the ensemble Kalman filter
with multiple data assimilations. *Computational Geosciences*,
16(3): 639–659.
"""

evensen2009ensemble = None
"""
**Evensen**, **G** 2009 The ensemble Kalman filter for combined
state and parameter estimation. *Control Systems, IEEE*, 29(3):
83–104.
"""

frei2013mixture = None
"""
**Frei**, **M** and **Künsch**, **H R** 2013b Mixture ensemble
kalman filters. *Computational Statistics & Data Analysis*, 58:
127–138.
"""

frei2013bridging = None
"""
**Frei**, **M** and **Künsch**, **H R** 2013a Bridging the
ensemble Kalman and particle filters. *Biometrika*, ast020.
"""

<<<<<<< HEAD
grudzien2020numerical = None
"""
**Grudzien**, **C**, **Bocquet**, **M**, and **Carrassi**, **A**
2020 On the numerical integration of the lorenz-96 model, with
scalar additive noise, for benchmark twin experiments.
*Geoscientific Model Development*, 13(4): 1903–1924.
=======
harty2021eigenvector = None
"""
**Harty**, **T**, **Morzfeld**, **M**, and **Snyder**, **C** 2021
Eigenvector-spatial localisation. *Tellus A: Dynamic Meteorology
and Oceanography*, 73(1): 1–18.
>>>>>>> 2ce73c33
"""

hoteit2015mitigating = None
"""
**Hoteit**, **I**, **Pham**, **D-T**, **Gharamti**, **M E**, and
**Luo**, **X** 2015 Mitigating observation perturbation sampling
errors in the stochastic EnKF. *Monthly Weather Review*, 143(7):
2918–2936.
"""

hunt2007efficient = None
"""
**Hunt**, **B R**, **Kostelich**, **E J**, and **Szunyogh**, **I**
2007 Efficient data assimilation for spatiotemporal chaos: A local
ensemble transform Kalman filter. *Physica D: Nonlinear
Phenomena*, 230(1): 112–126.
"""

karspeck2007experimental = None
"""
**Karspeck**, **A R** and **Anderson**, **J L** 2007 Experimental
implementation of an ensemble adjustment filter for an
intermediate ENSO model. *Journal of Climate*, 20(18): 4638–4658.
"""

van2009particle = None
"""
**Leeuwen**, **P J** **van** 2009 Particle filtering in
geophysical systems. *Monthly Weather Review*, 137(12): 4089–4114.
"""

lei2011moment = None
"""
**Lei**, **J** and **Bickel**, **P** 2011 A moment matching
ensemble filter for nonlinear non-Gaussian data assimilation.
*Monthly Weather Review*, 139(12): 3964–3973.
"""

liu2001theoretical = None
"""
**Liu**, **J S**, **Chen**, **R**, and **Logvinenko**, **T** 2001
A theoretical framework for sequential importance sampling with
resampling. In: *Sequential Monte Carlo Methods in Practice*.
Springer. pp. 225–246.
"""

lorenz2005look = None
"""
**Lorenz**, **E N** 2005 A look at some details of the growth of
initial uncertainties. *Tellus A: Dynamic Meteorology and
Oceanography*, 57(1): 1–11.
"""

lorenz1996predictability = None
"""
**Lorenz**, **E N** 1996 Predictability: A problem partly solved.
In: *Proc. ECMWF Seminar on Predictability*. Reading, UK. pp.
1–18.
"""

lorenz1984irregularity = None
"""
**Lorenz**, **E N** 1984 Irregularity: A fundamental property of
the atmosphere. *Tellus A*, 36(2): 98–110.
"""

lorenz1998optimal = None
"""
**Lorenz**, **E N** and **Emanuel**, **K A** 1998 Optimal sites
for supplementary weather observations: Simulation with a small
model. *Journal of the Atmospheric Sciences*, 55(3): 399–414.
"""

lorenz2005designing = None
"""
**Lorenz**, **Edward N** 2005 Designing chaotic models. *Journal
of the Atmospheric Sciences*, 62(5): 1574–1587.
"""

mandel2016hybrid = None
"""
**Mandel**, **J**, **Bergou**, **E**, **Gürol**, **S**,
**Gratton**, **S**, and **Kasanický**, **I** 2016 Hybrid
Levenberg-Marquardt and weak-constraint ensemble Kalman smoother
method. *Nonlinear Processes in Geophysics*, 23(2): 59–73.
"""

miyoshi2011gaussian = None
"""
**Miyoshi**, **T** 2011 The Gaussian approach to adaptive
covariance inflation and its implementation with the local
ensemble transform Kalman filter. *Monthly Weather Review*,
139(5): 1519–1535.
"""

pajonk2012deterministic = None
"""
**Pajonk**, **O**, **Rosić**, **B V**, **Litvinenko**, **A**, and
**Matthies**, **H G** 2012 A deterministic filter for non-Gaussian
Bayesian estimation—applications to dynamical system estimation
with noisy measurements. *Physica D: Nonlinear Phenomena*, 241(7):
775–788.
"""

pinheiro2019efficient = None
"""
**Pinheiro**, **F R**, **Leeuwen**, **P J** **van**, and
**Geppert**, **G** 2019 Efficient nonlinear data assimilation
using synchronization in a particle filter. *Quarterly Journal of
the Royal Meteorological Society*, 145(723): 2510–2523.
"""

raanes2016thesis = None
"""
**Raanes**, **Patrick N** 2016 Improvements to ensemble methods
for data assimilation in the geosciences (PhD thesis). University
of Oxford.
"""

raanes2015rts = None
"""
**Raanes**, **Patrick Nima** 2016 On the ensemble
Rauch-Tung-Striebel smoother and its equivalence to the ensemble
Kalman smoother. *Quarterly Journal of the Royal Meteorological
Society*, 142(696): 1259–1264.
"""

raanes2019adaptive = None
"""
**Raanes**, **Patrick N**, **Bocquet**, **M**, and **Carrassi**,
**A** 2019 Adaptive covariance inflation in the ensemble Kalman
filter by Gaussian scale mixtures. *Quarterly Journal of the Royal
Meteorological Society*, 145(718): 53–75. DOI:
https://doi.org/10.1002/qj.3386
"""

raanes2014ext = None
"""
**Raanes**, **P N**, **Carrassi**, **A**, and **Bertino**, **L**
2015 Extending the square root method to account for model noise
in the ensemble Kalman filter. *Monthly Weather Review*, 143(10):
3857–3873.
"""

raanes2019revising = None
"""
**Raanes**, **Patrick Nima**, **Stordal**, **A S**, and
**Evensen**, **G** 2019 Revising the stochastic iterative ensemble
smoother. *Nonlinear Processes in Geophysics*, 26(3): 325–338.
"""

rainwater2013mixed = None
"""
**Rainwater**, **S** and **Hunt**, **B** 2013 Mixed-resolution
ensemble data assimilation. *Monthly weather review*, 141(9):
3007–3021.
"""

sakov2008implications = None
"""
**Sakov**, **P** and **Oke**, **P R** 2008b Implications of the
form of the ensemble transformation in the ensemble square root
filters. *Monthly Weather Review*, 136(3): 1042–1053.
"""

sakov2008deterministic = None
"""
**Sakov**, **P** and **Oke**, **P R** 2008a A deterministic
formulation of the ensemble Kalman filter: An alternative to
ensemble square root filters. *Tellus A*, 60(2): 361–371.
"""

sakov2012iterative = None
"""
**Sakov**, **P**, **Oliver**, **D S**, and **Bertino**, **L** 2012
An iterative EnKF for strongly nonlinear systems. *Monthly Weather
Review*, 140(6): 1988–2004.
"""

todter2015second = None
"""
**Tödter**, **J** and **Ahrens**, **B** 2015 A second-order exact
ensemble square root filter for nonlinear data assimilation.
*Monthly Weather Review*, 143(4): 1347–1367.
"""

vano2006chaos = None
"""
**Vano**, **J A**, **Wildenberg**, **J C**, **Anderson**, **M B**,
**Noel**, **J K**, and **Sprott**, **J C** 2006 Chaos in
low-dimensional Lotka–Volterra models of competition.
*Nonlinearity*, 19(10): 2391.
"""

vissio2020mechanics = None
"""
**Vissio**, **G** and **Lucarini**, **V** 2020 Mechanics and
thermodynamics of a new minimal model of the atmosphere. *The
European Physical Journal Plus*, 135(10): 1–21.
"""

wikle2007bayesian = None
"""
**Wikle**, **C K** and **Berliner**, **L M** 2007 A Bayesian
tutorial for data assimilation. *Physica D: Nonlinear Phenomena*,
230(1-2): 1–16.
"""

wiljes2016second = None
"""
**Wiljes**, **J** **de**, **Acevedo**, **W**, and **Reich**, **S**
2016 Second-order accurate ensemble transform particle filters.
*arXiv preprint arXiv:1608.08179*.
"""

wilks2005effects = None
"""
**Wilks**, **D S** 2005 Effects of stochastic parametrizations in
the Lorenz’96 system. *Quarterly Journal of the Royal
Meteorological Society*, 131(606): 389–407.
"""

zupanski2005maximum = None
"""
**Zupanski**, **M** 2005 Maximum likelihood ensemble filter:
Theoretical aspects. *Monthly Weather Review*, 133(6): 1710–1726.
"""<|MERGE_RESOLUTION|>--- conflicted
+++ resolved
@@ -133,20 +133,11 @@
 ensemble Kalman and particle filters. *Biometrika*, ast020.
 """
 
-<<<<<<< HEAD
-grudzien2020numerical = None
-"""
-**Grudzien**, **C**, **Bocquet**, **M**, and **Carrassi**, **A**
-2020 On the numerical integration of the lorenz-96 model, with
-scalar additive noise, for benchmark twin experiments.
-*Geoscientific Model Development*, 13(4): 1903–1924.
-=======
 harty2021eigenvector = None
 """
 **Harty**, **T**, **Morzfeld**, **M**, and **Snyder**, **C** 2021
 Eigenvector-spatial localisation. *Tellus A: Dynamic Meteorology
 and Oceanography*, 73(1): 1–18.
->>>>>>> 2ce73c33
 """
 
 hoteit2015mitigating = None
